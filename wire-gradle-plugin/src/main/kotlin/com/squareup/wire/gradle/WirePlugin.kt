--- conflicted
+++ resolved
@@ -26,13 +26,6 @@
 import com.squareup.wire.schema.ProtoTarget
 import com.squareup.wire.schema.Target
 import com.squareup.wire.schema.newEventListenerFactory
-<<<<<<< HEAD
-=======
-import java.io.File
-import java.lang.reflect.Array as JavaArray
-import java.util.concurrent.atomic.AtomicBoolean
-import javax.inject.Inject
->>>>>>> ecbdd193
 import org.gradle.api.Plugin
 import org.gradle.api.Project
 import org.gradle.api.Task
@@ -47,10 +40,7 @@
 import org.gradle.api.tasks.SourceSetContainer
 import org.gradle.api.tasks.compile.JavaCompile
 import org.gradle.kotlin.dsl.getByType
-<<<<<<< HEAD
 import org.gradle.kotlin.dsl.property
-=======
->>>>>>> ecbdd193
 import org.gradle.kotlin.dsl.register
 import org.jetbrains.kotlin.gradle.dsl.KotlinJsProjectExtension
 import org.jetbrains.kotlin.gradle.dsl.KotlinMultiplatformExtension
@@ -60,21 +50,12 @@
 import java.io.File
 import java.lang.reflect.Array as JavaArray
 
-<<<<<<< HEAD
 class WirePlugin(
   internal val objects: ObjectFactory,
 ) : Plugin<Project> {
   private val android = objects.property<Boolean>().value(false)
   private val java = objects.property<Boolean>().value(false)
   private val kotlin = objects.property<Boolean>().value(false)
-=======
-class WirePlugin @Inject internal constructor(
-  private val objects: ObjectFactory,
-) : Plugin<Project> {
-  private val android = AtomicBoolean(false)
-  private val java = AtomicBoolean(false)
-  private val kotlin = AtomicBoolean(false)
->>>>>>> ecbdd193
 
   private lateinit var extension: WireExtension
   internal lateinit var project: Project
@@ -124,7 +105,6 @@
       group = GROUP
       description = "Aggregation task which runs every generation task for every given source"
 
-<<<<<<< HEAD
       doFirst { task ->
         val projectPath = task.project.path
         val extension = task.project.extensions.getByType<WireExtension>()
@@ -138,18 +118,6 @@
         val hasKotlinOutput = extension.outputs.map { list -> list.any { it is KotlinOutput } }.getOrElse(false)
         check(!hasKotlinOutput || kotlin.get()) {
           "Wire Gradle plugin applied in project '$projectPath' but no supported Kotlin plugin was found"
-=======
-      doFirst {
-        val extension = project.extensions.getByType<WireExtension>()
-        check(extension.outputs.get().isNotEmpty()) {
-          "At least one target must be provided for project '${project.path}\n" +
-                  "See our documentation for details: https://square.github.io/wire/wire_compiler/#customizing-output"
-        }
-
-        val hasKotlinOutput = extension.outputs.map { list -> list.any { it is KotlinOutput } }
-        check(!hasKotlinOutput || kotlin.get()) {
-          "Wire Gradle plugin applied in " + "project '${project.path}' but no supported Kotlin plugin was found"
->>>>>>> ecbdd193
         }
       }
     }
@@ -234,13 +202,8 @@
       project.tasks
         .withType(AbstractKotlinCompile::class.java)
         .matching {
-          it.name.equals("compileKotlin") || it.name == "compile${source.name.capitalize()}Kotlin"
-<<<<<<< HEAD
-        }.configureEach {
-=======
-        }
+          it.name.equals("compileKotlin") || it.name == "compile${source.name.capitalize()}Kotlin"}
         .configureEach {
->>>>>>> ecbdd193
           if (hasJavaOrKotlinOutput.get()) {
             // Note that [KotlinCompile.source] will process files but will ignore strings.
             SOURCE_FUNCTION.invoke(it, arrayOf(generatedSourcesDirectories))
@@ -248,13 +211,8 @@
         }
 
       // TODO: pair up generatedSourceDirectories with their targets so we can be precise.
-<<<<<<< HEAD
       source.javaSourceDirectorySet?.srcDir(generatedSourcesDirectories.filter { hasJavaOutput.get() })
       source.kotlinSourceDirectorySet?.srcDir(generatedSourcesDirectories.filter { hasKotlinOutput.get() })
-=======
-      source.javaSourceDirectorySet?.maybeAddSrcDirs(hasJavaOutput, generatedSourcesDirectories)
-      source.kotlinSourceDirectorySet?.maybeAddSrcDirs(hasKotlinOutput, generatedSourcesDirectories)
->>>>>>> ecbdd193
 
       val taskName = "generate${source.name.capitalize()}Protos"
       val task = project.tasks.register(taskName, WireTask::class.java) { task: WireTask ->
@@ -266,23 +224,9 @@
           protoSourceInput.debug(task.logger)
           protoPathInput.debug(task.logger)
         }
-<<<<<<< HEAD
-        val outputDirectories: List<String> = buildList {
-          addAll(
-            targets.get()
-              // Emitted `.proto` files have a special treatment. Their root should be a resource, not
-              // a source. We exclude the `ProtoTarget` and we'll add its output to the resources
-              // below.
-              .filterNot { it is ProtoTarget }
-              .map(Target::outDirectory),
-          )
-        }
-        task.outputDirectories.setFrom(outputDirectories)
         task.projectDependencies.setFrom(projectDependenciesConfiguration)
-=======
 
         task.outputDirectories.setFrom(generatedSourcesDirectories)
->>>>>>> ecbdd193
         if (extension.protoLibrary) {
           task.protoLibraryOutput.set(File(project.libraryProtoOutputPath()))
         }
@@ -351,7 +295,6 @@
     val isMultiplatform = project.plugins.hasPlugin("org.jetbrains.kotlin.multiplatform")
     val isJsOnly =
       if (isMultiplatform) false else project.plugins.hasPlugin("org.jetbrains.kotlin.js")
-<<<<<<< HEAD
     val runtimeDependencyProviderIfRequired: Provider<Dependency> = hasJavaOrKotlinOutput.map { required ->
       // if null is returned, when `dependencies.addProvider()` is called, it will check for
       // [Provider.isPresent] and ignore the dependency rather than fail.
@@ -363,11 +306,6 @@
         // `Transformer<Dependency?, Boolean>` it still does not allow returning `Dependency?`
         project.dependencies.create(files())
       }
-=======
-    val runtimeDependency = wireRuntimeDependency(isInternalBuild)
-    val runtimeDependencyProviderIfRequired = hasJavaOrKotlinOutput.map { requires ->
-      if (requires) runtimeDependency else null
->>>>>>> ecbdd193
     }
 
     when {
@@ -396,8 +334,6 @@
     }
   }
 
-<<<<<<< HEAD
-=======
   private fun WireSourceDirectorySet.maybeAddSrcDirs(hasOutput: Provider<Boolean>, files: FileCollection) {
     srcDir(
       project.provider {
@@ -414,7 +350,6 @@
     )
   }
 
->>>>>>> ecbdd193
   private fun wireRuntimeDependency(isInternalBuild: Boolean): Dependency {
     return if (isInternalBuild) {
       project.dependencies.create(project.project(":wire-runtime"))
